//! Configure your application.
<<<<<<< HEAD
use crate::core::window;
=======
#[cfg(target_os = "windows")]
#[path = "settings/windows.rs"]
mod platform;

#[cfg(target_os = "macos")]
#[path = "settings/macos.rs"]
mod platform;

#[cfg(target_os = "linux")]
#[path = "settings/linux.rs"]
mod platform;

#[cfg(target_arch = "wasm32")]
#[path = "settings/wasm.rs"]
mod platform;

#[cfg(not(any(
    target_os = "windows",
    target_os = "macos",
    target_os = "linux",
    target_arch = "wasm32"
)))]
#[path = "settings/other.rs"]
mod platform;

pub use platform::PlatformSpecific;

>>>>>>> 7f8b1760
use crate::conversion;

use winit::monitor::MonitorHandle;
use winit::window::WindowBuilder;

<<<<<<< HEAD
=======
use std::borrow::Cow;
use std::fmt;

>>>>>>> 7f8b1760
/// The settings of an application.
#[derive(Debug, Clone, Default)]
pub struct Settings<Flags> {
    /// The identifier of the application.
    ///
    /// If provided, this identifier may be used to identify the application or
    /// communicate with it through the windowing system.
    pub id: Option<String>,

    /// The [`Window`] settings.
    pub window: window::Settings,

    /// The data needed to initialize an [`Application`].
    ///
    /// [`Application`]: crate::Application
    pub flags: Flags,
<<<<<<< HEAD
=======

    /// The fonts to load on boot.
    pub fonts: Vec<Cow<'static, [u8]>>,

    /// Whether the [`Application`] should exit when the user requests the
    /// window to close (e.g. the user presses the close button).
    ///
    /// [`Application`]: crate::Application
    pub exit_on_close_request: bool,
}

/// The window settings of an application.
#[derive(Clone)]
pub struct Window {
    /// The size of the window.
    pub size: (u32, u32),

    /// The position of the window.
    pub position: Position,

    /// The minimum size of the window.
    pub min_size: Option<(u32, u32)>,

    /// The maximum size of the window.
    pub max_size: Option<(u32, u32)>,

    /// Whether the window should be visible or not.
    pub visible: bool,

    /// Whether the window should be resizable or not.
    pub resizable: bool,

    /// Whether the window should have a border, a title bar, etc.
    pub decorations: bool,

    /// Whether the window should be transparent.
    pub transparent: bool,

    /// The window [`Level`].
    pub level: Level,

    /// The window icon, which is also usually used in the taskbar
    pub icon: Option<Icon>,

    /// Platform specific settings.
    pub platform_specific: platform::PlatformSpecific,
>>>>>>> 7f8b1760
}

/// Converts the window settings into a `WindowBuilder` from `winit`.
pub fn window_builder(
    settings: window::Settings,
    title: &str,
    monitor: Option<MonitorHandle>,
    _id: Option<String>,
) -> WindowBuilder {
    let mut window_builder = WindowBuilder::new();

    let (width, height) = settings.size;

    window_builder = window_builder
        .with_title(title)
        .with_inner_size(winit::dpi::LogicalSize { width, height })
        .with_resizable(settings.resizable)
        .with_decorations(settings.decorations)
        .with_transparent(settings.transparent)
        .with_window_icon(settings.icon.and_then(conversion::icon))
        .with_window_level(conversion::window_level(settings.level))
        .with_visible(settings.visible);

    if let Some(position) =
        conversion::position(monitor.as_ref(), settings.size, settings.position)
    {
        window_builder = window_builder.with_position(position);
    }

    if let Some((width, height)) = settings.min_size {
        window_builder = window_builder
<<<<<<< HEAD
            .with_min_inner_size(winit::dpi::LogicalSize { width, height });
    }
=======
            .with_title(title)
            .with_inner_size(winit::dpi::LogicalSize { width, height })
            .with_resizable(self.resizable)
            .with_enabled_buttons(if self.resizable {
                winit::window::WindowButtons::all()
            } else {
                winit::window::WindowButtons::CLOSE
                    | winit::window::WindowButtons::MINIMIZE
            })
            .with_decorations(self.decorations)
            .with_transparent(self.transparent)
            .with_window_icon(self.icon.and_then(conversion::icon))
            .with_window_level(conversion::window_level(self.level))
            .with_visible(self.visible);

        if let Some(position) = conversion::position(
            primary_monitor.as_ref(),
            self.size,
            self.position,
        ) {
            window_builder = window_builder.with_position(position);
        }

        if let Some((width, height)) = self.min_size {
            window_builder = window_builder
                .with_min_inner_size(winit::dpi::LogicalSize { width, height });
        }
>>>>>>> 7f8b1760

    if let Some((width, height)) = settings.max_size {
        window_builder = window_builder
            .with_max_inner_size(winit::dpi::LogicalSize { width, height });
    }

<<<<<<< HEAD
    #[cfg(any(
        target_os = "linux",
        target_os = "dragonfly",
        target_os = "freebsd",
        target_os = "netbsd",
        target_os = "openbsd"
    ))]
    {
        // `with_name` is available on both `WindowBuilderExtWayland` and `WindowBuilderExtX11` and they do
        // exactly the same thing. We arbitrarily choose `WindowBuilderExtWayland` here.
        use ::winit::platform::wayland::WindowBuilderExtWayland;

        if let Some(id) = _id {
            window_builder = window_builder.with_name(id.clone(), id);
=======
        #[cfg(any(
            target_os = "dragonfly",
            target_os = "freebsd",
            target_os = "netbsd",
            target_os = "openbsd"
        ))]
        {
            // `with_name` is available on both `WindowBuilderExtWayland` and `WindowBuilderExtX11` and they do
            // exactly the same thing. We arbitrarily choose `WindowBuilderExtWayland` here.
            use ::winit::platform::wayland::WindowBuilderExtWayland;

            if let Some(id) = _id {
                window_builder = window_builder.with_name(id.clone(), id);
            }
>>>>>>> 7f8b1760
        }
    }

    #[cfg(target_os = "windows")]
    {
        use winit::platform::windows::WindowBuilderExtWindows;
        #[allow(unsafe_code)]
        unsafe {
            window_builder = window_builder
                .with_parent_window(settings.platform_specific.parent);
        }
        window_builder = window_builder
            .with_drag_and_drop(settings.platform_specific.drag_and_drop);
    }

    #[cfg(target_os = "macos")]
    {
        use winit::platform::macos::WindowBuilderExtMacOS;

<<<<<<< HEAD
        window_builder = window_builder
            .with_title_hidden(settings.platform_specific.title_hidden)
            .with_titlebar_transparent(
                settings.platform_specific.titlebar_transparent,
            )
            .with_fullsize_content_view(
                settings.platform_specific.fullsize_content_view,
            );
=======
        #[cfg(target_os = "linux")]
        {
            #[cfg(feature = "x11")]
            {
                use winit::platform::x11::WindowBuilderExtX11;

                window_builder = window_builder.with_name(
                    &self.platform_specific.application_id,
                    &self.platform_specific.application_id,
                );
            }
            #[cfg(feature = "wayland")]
            {
                use winit::platform::wayland::WindowBuilderExtWayland;

                window_builder = window_builder.with_name(
                    &self.platform_specific.application_id,
                    &self.platform_specific.application_id,
                );
            }
        }

        window_builder
>>>>>>> 7f8b1760
    }

<<<<<<< HEAD
    window_builder
=======
impl Default for Window {
    fn default() -> Window {
        Window {
            size: (1024, 768),
            position: Position::default(),
            min_size: None,
            max_size: None,
            visible: true,
            resizable: true,
            decorations: true,
            transparent: false,
            level: Level::default(),
            icon: None,
            platform_specific: PlatformSpecific::default(),
        }
    }
>>>>>>> 7f8b1760
}<|MERGE_RESOLUTION|>--- conflicted
+++ resolved
@@ -1,46 +1,8 @@
 //! Configure your application.
-<<<<<<< HEAD
 use crate::core::window;
-=======
-#[cfg(target_os = "windows")]
-#[path = "settings/windows.rs"]
-mod platform;
 
-#[cfg(target_os = "macos")]
-#[path = "settings/macos.rs"]
-mod platform;
+use std::borrow::Cow;
 
-#[cfg(target_os = "linux")]
-#[path = "settings/linux.rs"]
-mod platform;
-
-#[cfg(target_arch = "wasm32")]
-#[path = "settings/wasm.rs"]
-mod platform;
-
-#[cfg(not(any(
-    target_os = "windows",
-    target_os = "macos",
-    target_os = "linux",
-    target_arch = "wasm32"
-)))]
-#[path = "settings/other.rs"]
-mod platform;
-
-pub use platform::PlatformSpecific;
-
->>>>>>> 7f8b1760
-use crate::conversion;
-
-use winit::monitor::MonitorHandle;
-use winit::window::WindowBuilder;
-
-<<<<<<< HEAD
-=======
-use std::borrow::Cow;
-use std::fmt;
-
->>>>>>> 7f8b1760
 /// The settings of an application.
 #[derive(Debug, Clone, Default)]
 pub struct Settings<Flags> {
@@ -57,228 +19,7 @@
     ///
     /// [`Application`]: crate::Application
     pub flags: Flags,
-<<<<<<< HEAD
-=======
 
     /// The fonts to load on boot.
     pub fonts: Vec<Cow<'static, [u8]>>,
-
-    /// Whether the [`Application`] should exit when the user requests the
-    /// window to close (e.g. the user presses the close button).
-    ///
-    /// [`Application`]: crate::Application
-    pub exit_on_close_request: bool,
-}
-
-/// The window settings of an application.
-#[derive(Clone)]
-pub struct Window {
-    /// The size of the window.
-    pub size: (u32, u32),
-
-    /// The position of the window.
-    pub position: Position,
-
-    /// The minimum size of the window.
-    pub min_size: Option<(u32, u32)>,
-
-    /// The maximum size of the window.
-    pub max_size: Option<(u32, u32)>,
-
-    /// Whether the window should be visible or not.
-    pub visible: bool,
-
-    /// Whether the window should be resizable or not.
-    pub resizable: bool,
-
-    /// Whether the window should have a border, a title bar, etc.
-    pub decorations: bool,
-
-    /// Whether the window should be transparent.
-    pub transparent: bool,
-
-    /// The window [`Level`].
-    pub level: Level,
-
-    /// The window icon, which is also usually used in the taskbar
-    pub icon: Option<Icon>,
-
-    /// Platform specific settings.
-    pub platform_specific: platform::PlatformSpecific,
->>>>>>> 7f8b1760
-}
-
-/// Converts the window settings into a `WindowBuilder` from `winit`.
-pub fn window_builder(
-    settings: window::Settings,
-    title: &str,
-    monitor: Option<MonitorHandle>,
-    _id: Option<String>,
-) -> WindowBuilder {
-    let mut window_builder = WindowBuilder::new();
-
-    let (width, height) = settings.size;
-
-    window_builder = window_builder
-        .with_title(title)
-        .with_inner_size(winit::dpi::LogicalSize { width, height })
-        .with_resizable(settings.resizable)
-        .with_decorations(settings.decorations)
-        .with_transparent(settings.transparent)
-        .with_window_icon(settings.icon.and_then(conversion::icon))
-        .with_window_level(conversion::window_level(settings.level))
-        .with_visible(settings.visible);
-
-    if let Some(position) =
-        conversion::position(monitor.as_ref(), settings.size, settings.position)
-    {
-        window_builder = window_builder.with_position(position);
-    }
-
-    if let Some((width, height)) = settings.min_size {
-        window_builder = window_builder
-<<<<<<< HEAD
-            .with_min_inner_size(winit::dpi::LogicalSize { width, height });
-    }
-=======
-            .with_title(title)
-            .with_inner_size(winit::dpi::LogicalSize { width, height })
-            .with_resizable(self.resizable)
-            .with_enabled_buttons(if self.resizable {
-                winit::window::WindowButtons::all()
-            } else {
-                winit::window::WindowButtons::CLOSE
-                    | winit::window::WindowButtons::MINIMIZE
-            })
-            .with_decorations(self.decorations)
-            .with_transparent(self.transparent)
-            .with_window_icon(self.icon.and_then(conversion::icon))
-            .with_window_level(conversion::window_level(self.level))
-            .with_visible(self.visible);
-
-        if let Some(position) = conversion::position(
-            primary_monitor.as_ref(),
-            self.size,
-            self.position,
-        ) {
-            window_builder = window_builder.with_position(position);
-        }
-
-        if let Some((width, height)) = self.min_size {
-            window_builder = window_builder
-                .with_min_inner_size(winit::dpi::LogicalSize { width, height });
-        }
->>>>>>> 7f8b1760
-
-    if let Some((width, height)) = settings.max_size {
-        window_builder = window_builder
-            .with_max_inner_size(winit::dpi::LogicalSize { width, height });
-    }
-
-<<<<<<< HEAD
-    #[cfg(any(
-        target_os = "linux",
-        target_os = "dragonfly",
-        target_os = "freebsd",
-        target_os = "netbsd",
-        target_os = "openbsd"
-    ))]
-    {
-        // `with_name` is available on both `WindowBuilderExtWayland` and `WindowBuilderExtX11` and they do
-        // exactly the same thing. We arbitrarily choose `WindowBuilderExtWayland` here.
-        use ::winit::platform::wayland::WindowBuilderExtWayland;
-
-        if let Some(id) = _id {
-            window_builder = window_builder.with_name(id.clone(), id);
-=======
-        #[cfg(any(
-            target_os = "dragonfly",
-            target_os = "freebsd",
-            target_os = "netbsd",
-            target_os = "openbsd"
-        ))]
-        {
-            // `with_name` is available on both `WindowBuilderExtWayland` and `WindowBuilderExtX11` and they do
-            // exactly the same thing. We arbitrarily choose `WindowBuilderExtWayland` here.
-            use ::winit::platform::wayland::WindowBuilderExtWayland;
-
-            if let Some(id) = _id {
-                window_builder = window_builder.with_name(id.clone(), id);
-            }
->>>>>>> 7f8b1760
-        }
-    }
-
-    #[cfg(target_os = "windows")]
-    {
-        use winit::platform::windows::WindowBuilderExtWindows;
-        #[allow(unsafe_code)]
-        unsafe {
-            window_builder = window_builder
-                .with_parent_window(settings.platform_specific.parent);
-        }
-        window_builder = window_builder
-            .with_drag_and_drop(settings.platform_specific.drag_and_drop);
-    }
-
-    #[cfg(target_os = "macos")]
-    {
-        use winit::platform::macos::WindowBuilderExtMacOS;
-
-<<<<<<< HEAD
-        window_builder = window_builder
-            .with_title_hidden(settings.platform_specific.title_hidden)
-            .with_titlebar_transparent(
-                settings.platform_specific.titlebar_transparent,
-            )
-            .with_fullsize_content_view(
-                settings.platform_specific.fullsize_content_view,
-            );
-=======
-        #[cfg(target_os = "linux")]
-        {
-            #[cfg(feature = "x11")]
-            {
-                use winit::platform::x11::WindowBuilderExtX11;
-
-                window_builder = window_builder.with_name(
-                    &self.platform_specific.application_id,
-                    &self.platform_specific.application_id,
-                );
-            }
-            #[cfg(feature = "wayland")]
-            {
-                use winit::platform::wayland::WindowBuilderExtWayland;
-
-                window_builder = window_builder.with_name(
-                    &self.platform_specific.application_id,
-                    &self.platform_specific.application_id,
-                );
-            }
-        }
-
-        window_builder
->>>>>>> 7f8b1760
-    }
-
-<<<<<<< HEAD
-    window_builder
-=======
-impl Default for Window {
-    fn default() -> Window {
-        Window {
-            size: (1024, 768),
-            position: Position::default(),
-            min_size: None,
-            max_size: None,
-            visible: true,
-            resizable: true,
-            decorations: true,
-            transparent: false,
-            level: Level::default(),
-            icon: None,
-            platform_specific: PlatformSpecific::default(),
-        }
-    }
->>>>>>> 7f8b1760
 }