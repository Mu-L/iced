//! The core library of [Iced].
//!
//! This library holds basic types that can be reused and re-exported in
//! different runtime implementations.
//!
//! ![The foundations of the Iced ecosystem](https://github.com/iced-rs/iced/blob/0525d76ff94e828b7b21634fa94a747022001c83/docs/graphs/foundations.png?raw=true)
//!
//! [Iced]: https://github.com/iced-rs/iced
#![doc(
    html_logo_url = "https://raw.githubusercontent.com/iced-rs/iced/9ab6923e943f784985e9ef9ca28b10278297225d/docs/logo.svg"
)]
<<<<<<< HEAD
#![forbid(unsafe_code)]
#![deny(
    missing_debug_implementations,
    missing_docs,
    unused_results,
    rust_2018_idioms,
    rustdoc::broken_intra_doc_links
)]
=======
>>>>>>> 718fe5b7
pub mod alignment;
pub mod border;
pub mod clipboard;
pub mod event;
pub mod font;
pub mod gradient;
pub mod image;
pub mod keyboard;
pub mod layout;
pub mod mouse;
pub mod overlay;
pub mod renderer;
pub mod svg;
pub mod text;
pub mod theme;
pub mod time;
pub mod touch;
pub mod widget;
pub mod window;

mod angle;
mod background;
mod color;
mod content_fit;
mod element;
mod length;
mod padding;
mod pixels;
mod point;
mod rectangle;
mod rotation;
mod shadow;
mod shell;
mod size;
mod transformation;
mod vector;

pub use alignment::Alignment;
pub use angle::{Degrees, Radians};
pub use background::Background;
pub use border::Border;
pub use clipboard::Clipboard;
pub use color::Color;
pub use content_fit::ContentFit;
pub use element::Element;
pub use event::Event;
pub use font::Font;
pub use gradient::Gradient;
pub use layout::Layout;
pub use length::Length;
pub use overlay::Overlay;
pub use padding::Padding;
pub use pixels::Pixels;
pub use point::Point;
pub use rectangle::Rectangle;
pub use renderer::Renderer;
pub use rotation::Rotation;
pub use shadow::Shadow;
pub use shell::Shell;
pub use size::Size;
pub use text::Text;
pub use theme::Theme;
pub use transformation::Transformation;
pub use vector::Vector;
pub use widget::Widget;

pub use smol_str::SmolStr;<|MERGE_RESOLUTION|>--- conflicted
+++ resolved
@@ -9,17 +9,6 @@
 #![doc(
     html_logo_url = "https://raw.githubusercontent.com/iced-rs/iced/9ab6923e943f784985e9ef9ca28b10278297225d/docs/logo.svg"
 )]
-<<<<<<< HEAD
-#![forbid(unsafe_code)]
-#![deny(
-    missing_debug_implementations,
-    missing_docs,
-    unused_results,
-    rust_2018_idioms,
-    rustdoc::broken_intra_doc_links
-)]
-=======
->>>>>>> 718fe5b7
 pub mod alignment;
 pub mod border;
 pub mod clipboard;
